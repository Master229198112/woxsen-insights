--- conflicted
+++ resolved
@@ -73,11 +73,6 @@
     category: '',
     tags: [],
     featuredImage: '',
-<<<<<<< HEAD
-    slug: '', // Add slug to form data
-=======
-    imageAnalysis: null,
->>>>>>> 20eb9564
     // Category-specific data will be added here
     researchData: null,
     patentData: null,
